--- conflicted
+++ resolved
@@ -184,11 +184,6 @@
         model.calYN = param_sim.calcium
     if param_sim.spines is not None:
         model.spineYN = param_sim.spines
-<<<<<<< HEAD
-    
-=======
-
->>>>>>> 56d64307
     '''
     if model.type = nml:
         this block of code updates neuroml files
@@ -221,32 +216,17 @@
     logger.info('morph_file: {}'.format(new_file.name))
     model.morph_file[param_sim.neuron_type] = new_file.name
     #end of code that updates moose_nerp files
-<<<<<<< HEAD
 
     plotcomps=[model.param_cond.NAME_SOMA]
     fname=param_sim.neuron_type+'.h5'
     param_sim.save=1
     #create neuron model and set up output
     syn,neurons,writer,tables=create_model_sim.create_model_sim(model,fname,param_sim,plotcomps)
-    
-=======
-
-    plotcomps=[model.param_cond.NAME_SOMA]
-    fname=param_sim.neuron_type+'.h5'
-    param_sim.save=1
-    #create neuron model and set up output
-    syn,neurons,writer,tables=create_model_sim.create_model_sim(model,fname,param_sim,plotcomps)
-
->>>>>>> 56d64307
+
     #set up current injection
     neuron_paths = {ntype:[neuron.path]
                     for ntype, neuron in neurons.items()}
     pg = inject_func.setupinj(model, param_sim.injection_delay, param_sim.injection_width, neuron_paths)
-<<<<<<< HEAD
-    
-=======
-
->>>>>>> 56d64307
     if logger.level==logging.DEBUG:
         print_params.print_elem_params(model,param_sim.neuron_type,param_sim)
     return pg, writer
